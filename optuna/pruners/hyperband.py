--- conflicted
+++ resolved
@@ -66,17 +66,11 @@
             in the paper.
             See the details for :class:`~optuna.pruners.SuccessiveHalvingPruner`.
         max_resource:
-<<<<<<< HEAD
-            A parameter for specifying the maximum resource allocated to a trial noted as :math:`R`
-            in the paper. This value represents and should match the maximum iteration steps (e.g.,
-            the number of epochs for neural networks).
-            When this argument is "auto", the maximum resource is estimated according to the
-            completed trials. The default value of this argument is "auto".
-=======
             A parameter for specifying the maximum resource allocated to a trial. :math:`R` in the
             paper corresponds to ``max_resource / min_resource``. This value represents and should
             match the maximum iteration steps (e.g., the number of epochs for neural networks).
->>>>>>> dbdba521
+            When this argument is "auto", the maximum resource is estimated according to the
+            completed trials. The default value of this argument is "auto".
         reduction_factor:
             A parameter for specifying reduction factor of promotable trials noted as
             :math:`\\eta` in the paper. See the details for
@@ -119,20 +113,10 @@
         self._total_trial_allocation_budget = 0
         self._trial_allocation_budgets = []  # type: List[int]
 
-<<<<<<< HEAD
         if not isinstance(self._max_resource, int) and self._max_resource != "auto":
             raise ValueError(
                 "The 'max_resource' should be integer or 'auto'. "
                 "But max_resource = {}".format(self._max_resource)
-=======
-        if n_brackets is None:
-            # In the original paper http://www.jmlr.org/papers/volume18/16-558/16-558.pdf, the
-            # inputs of Hyperband are `R`: max resource and `\eta`: reduction factor. The
-            # number of brackets (this is referred as `s_{max} + 1` in the paper) is calculated
-            # by s_{max} + 1 = \floor{\log_{\eta} (R)} + 1 in Algorithm 1 of the original paper.
-            self._n_brackets = (
-                math.floor(math.log(max_resource / min_resource, reduction_factor)) + 1
->>>>>>> dbdba521
             )
 
         if n_brackets is not None:
