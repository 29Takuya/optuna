--- conflicted
+++ resolved
@@ -28,15 +28,10 @@
 
     VALID_SET_TYPE = Union[List[lgb.Dataset], Tuple[lgb.Dataset, ...], lgb.Dataset]
 
-<<<<<<< HEAD
-=======
-# Default time budget for tuning `learning_rate`.
-DEFAULT_TIME_BUDGET_FOR_TUNING_LR = 4 * 60 * 60
 
 # EPS is used to ensure that a sampled parameter value is in pre-defined value range.
 EPS = 1e-12
 
->>>>>>> f4566fac
 
 class _GridSamplerUniform1D(optuna.samplers.BaseSampler):
 
